--- conflicted
+++ resolved
@@ -11,13 +11,8 @@
   compileFunctions() {
     const artifactFilePath = this.serverless.service.package.artifact;
     const fileName = artifactFilePath.split(path.sep).pop();
-<<<<<<< HEAD
-    const projectName = _.get(this, 'serverless.service.provider.project');
     this.serverless.service.provider.region =
       this.serverless.service.provider.region || 'us-central1';
-=======
-
->>>>>>> 285523a7
     this.serverless.service.package.artifactFilePath = `${this.serverless.service.package.artifactDirectoryName}/${fileName}`;
 
     this.serverless.service.getAllFunctions().forEach(functionName => {
