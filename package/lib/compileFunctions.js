--- conflicted
+++ resolved
@@ -28,21 +28,6 @@
         funcObject,
         projectName,
         this.serverless.service.provider.region,
-<<<<<<< HEAD
-        `gs://${
-        this.serverless.service.provider.deploymentBucketName
-        }/${this.serverless.service.package.artifactFilePath}`);
-
-      funcTemplate.properties.availableMemoryMb = _.get(funcObject, 'memorySize')
-        || _.get(this, 'serverless.service.provider.memorySize')
-        || 256;
-      funcTemplate.properties.runtime = _.get(funcObject, 'runtime')
-        || _.get(this, 'serverless.service.provider.runtime')
-        || 'nodejs8';
-      funcTemplate.properties.timeout = _.get(funcObject, 'timeout')
-        || _.get(this, 'serverless.service.provider.timeout')
-        || '60s';
-=======
         `gs://${this.serverless.service.provider.deploymentBucketName}/${this.serverless.service.package.artifactFilePath}`
       );
 
@@ -60,7 +45,6 @@
         'nodejs8';
       funcTemplate.properties.timeout =
         _.get(funcObject, 'timeout') || _.get(this, 'serverless.service.provider.timeout') || '60s';
->>>>>>> 4d52e4cd
       funcTemplate.properties.environmentVariables = _.merge(
         {},
         _.get(this, 'serverless.service.provider.environment'),
@@ -154,9 +138,6 @@
   }
 };
 
-<<<<<<< HEAD
-const getFunctionTemplate = (funcObject, projectName, region, sourceArchiveUrl) => { //eslint-disable-line
-=======
 const validateVpcConnectorProperty = (funcObject, functionName) => {
   if (funcObject.vpc && typeof funcObject.vpc === 'string') {
     const vpcNamePattern = /projects\/[\s\S]*\/locations\/[\s\S]*\/connectors\/[\s\S]*/i;
@@ -171,9 +152,8 @@
   }
 };
 
-const getFunctionTemplate = (funcObject, region, sourceArchiveUrl) => {
+const getFunctionTemplate = (funcObject, projectName, region, sourceArchiveUrl) => {
   //eslint-disable-line
->>>>>>> 4d52e4cd
   return {
     type: 'gcp-types/cloudfunctions-v1:projects.locations.functions',
     name: funcObject.name,
