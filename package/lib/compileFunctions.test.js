'use strict';

const sinon = require('sinon');

const GoogleProvider = require('../../provider/googleProvider');
const GooglePackage = require('../googlePackage');
const Serverless = require('../../test/serverless');

describe('CompileFunctions', () => {
  let serverless;
  let googlePackage;
  let consoleLogStub;

  beforeEach(() => {
    serverless = new Serverless();
    serverless.service.service = 'my-service';
    serverless.service.package = {
      artifact: 'artifact.zip',
      artifactDirectoryName: 'some-path',
    };
    serverless.service.provider = {
      compiledConfigurationTemplate: {
        resources: [],
      },
      deploymentBucketName: 'sls-my-service-dev-12345678',
    };
    serverless.setProvider('google', new GoogleProvider(serverless));
    const options = {
      stage: 'dev',
      region: 'us-central1',
    };
    googlePackage = new GooglePackage(serverless, options);
    consoleLogStub = sinon.stub(googlePackage.serverless.cli, 'log').returns();
  });

  afterEach(() => {
    googlePackage.serverless.cli.log.restore();
  });

  describe('#compileFunctions()', () => {
    it('should throw an error if the function has no handler property', () => {
      googlePackage.serverless.service.functions = {
        func1: {
          handler: null,
        },
      };

      expect(() => googlePackage.compileFunctions()).toThrow(Error);
    });

    it('should throw an error if the function has no events property', () => {
      googlePackage.serverless.service.functions = {
        func1: {
          handler: 'func1',
          events: null,
        },
      };

      expect(() => googlePackage.compileFunctions()).toThrow(Error);
    });

    it('should throw an error if the function has 0 events', () => {
      googlePackage.serverless.service.functions = {
        func1: {
          handler: 'func1',
          events: [],
        },
      };

      expect(() => googlePackage.compileFunctions()).toThrow(Error);
    });

    it('should throw an error if the function has more than 1 event', () => {
      googlePackage.serverless.service.functions = {
        func1: {
          handler: 'func1',
          events: [{ http: 'event1' }, { http: 'event2' }],
        },
      };

      expect(() => googlePackage.compileFunctions()).toThrow(Error);
    });

    it('should throw an error if the functions event is not supported', () => {
      googlePackage.serverless.service.functions = {
        func1: {
          handler: 'func1',
          events: [{ invalidEvent: 'event1' }],
        },
      };

      expect(() => googlePackage.compileFunctions()).toThrow(Error);
    });

    it('should set the memory size based on the functions configuration', () => {
      googlePackage.serverless.service.functions = {
        func1: {
          handler: 'func1',
          memorySize: 1024,
          runtime: 'nodejs8',
          events: [{ http: 'foo' }],
        },
      };

      const compiledResources = [
        {
          type: 'cloudfunctions.v1beta2.function',
          name: 'my-service-dev-func1',
          properties: {
            location: 'us-central1',
            runtime: 'nodejs8',
            function: 'func1',
            availableMemoryMb: 1024,
            timeout: '60s',
            sourceArchiveUrl: 'gs://sls-my-service-dev-12345678/some-path/artifact.zip',
            httpsTrigger: {
              url: 'foo',
            },
            labels: {},
          },
        },
      ];

      return googlePackage.compileFunctions().then(() => {
        expect(consoleLogStub.calledOnce).toEqual(true);
        expect(
          googlePackage.serverless.service.provider.compiledConfigurationTemplate.resources
        ).toEqual(compiledResources);
      });
    });

    it('should set the memory size based on the provider configuration', () => {
      googlePackage.serverless.service.functions = {
        func1: {
          handler: 'func1',
          events: [{ http: 'foo' }],
        },
      };
      googlePackage.serverless.service.provider.memorySize = 1024;

      const compiledResources = [
        {
          type: 'cloudfunctions.v1beta2.function',
          name: 'my-service-dev-func1',
          properties: {
            location: 'us-central1',
            runtime: 'nodejs8',
            function: 'func1',
            availableMemoryMb: 1024,
            timeout: '60s',
            sourceArchiveUrl: 'gs://sls-my-service-dev-12345678/some-path/artifact.zip',
            httpsTrigger: {
              url: 'foo',
            },
            labels: {},
          },
        },
      ];

      return googlePackage.compileFunctions().then(() => {
        expect(consoleLogStub.calledOnce).toEqual(true);
        expect(
          googlePackage.serverless.service.provider.compiledConfigurationTemplate.resources
        ).toEqual(compiledResources);
      });
    });

    it('should set the timout based on the functions configuration', () => {
      googlePackage.serverless.service.functions = {
        func1: {
          handler: 'func1',
          timeout: '120s',
          events: [{ http: 'foo' }],
        },
      };

      const compiledResources = [
        {
          type: 'cloudfunctions.v1beta2.function',
          name: 'my-service-dev-func1',
          properties: {
            location: 'us-central1',
            runtime: 'nodejs8',
            function: 'func1',
            availableMemoryMb: 256,
            timeout: '120s',
            sourceArchiveUrl: 'gs://sls-my-service-dev-12345678/some-path/artifact.zip',
            httpsTrigger: {
              url: 'foo',
            },
            labels: {},
          },
        },
      ];

      return googlePackage.compileFunctions().then(() => {
        expect(consoleLogStub.calledOnce).toEqual(true);
        expect(
          googlePackage.serverless.service.provider.compiledConfigurationTemplate.resources
        ).toEqual(compiledResources);
      });
    });

    it('should set the timeout based on the provider configuration', () => {
      googlePackage.serverless.service.functions = {
        func1: {
          handler: 'func1',
          events: [{ http: 'foo' }],
        },
      };
      googlePackage.serverless.service.provider.timeout = '120s';

      const compiledResources = [
        {
          type: 'cloudfunctions.v1beta2.function',
          name: 'my-service-dev-func1',
          properties: {
            location: 'us-central1',
            runtime: 'nodejs8',
            function: 'func1',
            availableMemoryMb: 256,
            timeout: '120s',
            sourceArchiveUrl: 'gs://sls-my-service-dev-12345678/some-path/artifact.zip',
            httpsTrigger: {
              url: 'foo',
            },
            labels: {},
          },
        },
      ];

      return googlePackage.compileFunctions().then(() => {
        expect(consoleLogStub.calledOnce).toEqual(true);
        expect(
          googlePackage.serverless.service.provider.compiledConfigurationTemplate.resources
        ).toEqual(compiledResources);
      });
    });

    it('should set the labels based on the functions configuration', () => {
      googlePackage.serverless.service.functions = {
        func1: {
          handler: 'func1',
          labels: {
            test: 'label',
          },
          events: [{ http: 'foo' }],
        },
      };

      const compiledResources = [
        {
          type: 'cloudfunctions.v1beta2.function',
          name: 'my-service-dev-func1',
          properties: {
            location: 'us-central1',
            runtime: 'nodejs8',
            function: 'func1',
            availableMemoryMb: 256,
            timeout: '60s',
            sourceArchiveUrl: 'gs://sls-my-service-dev-12345678/some-path/artifact.zip',
            httpsTrigger: {
              url: 'foo',
            },
            labels: {
              test: 'label',
            },
          },
        },
      ];

      return googlePackage.compileFunctions().then(() => {
        expect(consoleLogStub.calledOnce).toEqual(true);
        expect(
          googlePackage.serverless.service.provider.compiledConfigurationTemplate.resources
        ).toEqual(compiledResources);
      });
    });

    it('should set the labels based on the provider configuration', () => {
      googlePackage.serverless.service.functions = {
        func1: {
          handler: 'func1',
          events: [{ http: 'foo' }],
        },
      };
      googlePackage.serverless.service.provider.labels = {
        test: 'label',
      };

      const compiledResources = [
        {
          type: 'cloudfunctions.v1beta2.function',
          name: 'my-service-dev-func1',
          properties: {
            location: 'us-central1',
            runtime: 'nodejs8',
            function: 'func1',
            availableMemoryMb: 256,
            timeout: '60s',
            sourceArchiveUrl: 'gs://sls-my-service-dev-12345678/some-path/artifact.zip',
            httpsTrigger: {
              url: 'foo',
            },
            labels: {
              test: 'label',
            },
          },
        },
      ];

      return googlePackage.compileFunctions().then(() => {
        expect(consoleLogStub.calledOnce).toEqual(true);
        expect(
          googlePackage.serverless.service.provider.compiledConfigurationTemplate.resources
        ).toEqual(compiledResources);
      });
    });

    it('should set the labels based on the merged provider and function configuration', () => {
      googlePackage.serverless.service.functions = {
        func1: {
          handler: 'func1',
          events: [{ http: 'foo' }],
          labels: {
            test: 'functionLabel',
          },
        },
      };
      googlePackage.serverless.service.provider.labels = {
        test: 'providerLabel',
        secondTest: 'tested',
      };

      const compiledResources = [
        {
          type: 'cloudfunctions.v1beta2.function',
          name: 'my-service-dev-func1',
          properties: {
            location: 'us-central1',
            runtime: 'nodejs8',
            function: 'func1',
            availableMemoryMb: 256,
            timeout: '60s',
            sourceArchiveUrl: 'gs://sls-my-service-dev-12345678/some-path/artifact.zip',
            httpsTrigger: {
              url: 'foo',
            },
            labels: {
              test: 'functionLabel',
              secondTest: 'tested',
            },
          },
        },
      ];

      return googlePackage.compileFunctions().then(() => {
        expect(consoleLogStub.calledOnce).toEqual(true);
        expect(
          googlePackage.serverless.service.provider.compiledConfigurationTemplate.resources
        ).toEqual(compiledResources);
      });
    });

    it('should set the environment variables based on the function configuration', () => {
      googlePackage.serverless.service.functions = {
        func1: {
          handler: 'func1',
          environment: {
            TEST_VAR: 'test',
          },
          events: [{ http: 'foo' }],
        },
      };

      const compiledResources = [
        {
          type: 'cloudfunctions.v1beta2.function',
          name: 'my-service-dev-func1',
          properties: {
            location: 'us-central1',
            runtime: 'nodejs8',
            function: 'func1',
            availableMemoryMb: 256,
            environmentVariables: {
              TEST_VAR: 'test',
            },
            timeout: '60s',
            sourceArchiveUrl: 'gs://sls-my-service-dev-12345678/some-path/artifact.zip',
            httpsTrigger: {
              url: 'foo',
            },
            labels: {},
          },
        },
      ];

      return googlePackage.compileFunctions().then(() => {
        expect(consoleLogStub.calledOnce).toEqual(true);
        expect(
          googlePackage.serverless.service.provider.compiledConfigurationTemplate.resources
        ).toEqual(compiledResources);
      });
    });

    it('should set the environment variables based on the provider configuration', () => {
      googlePackage.serverless.service.functions = {
        func1: {
          handler: 'func1',
          events: [{ http: 'foo' }],
        },
      };
      googlePackage.serverless.service.provider.environment = {
        TEST_VAR: 'test',
      };

      const compiledResources = [
        {
          type: 'cloudfunctions.v1beta2.function',
          name: 'my-service-dev-func1',
          properties: {
            location: 'us-central1',
            runtime: 'nodejs8',
            function: 'func1',
            availableMemoryMb: 256,
            environmentVariables: {
              TEST_VAR: 'test',
            },
            timeout: '60s',
            sourceArchiveUrl: 'gs://sls-my-service-dev-12345678/some-path/artifact.zip',
            httpsTrigger: {
              url: 'foo',
            },
            labels: {},
          },
        },
      ];

      return googlePackage.compileFunctions().then(() => {
        expect(consoleLogStub.calledOnce).toEqual(true);
        expect(
          googlePackage.serverless.service.provider.compiledConfigurationTemplate.resources
        ).toEqual(compiledResources);
      });
    });

    it('should merge the environment variables on the provider configuration and function definition', () => {
      googlePackage.serverless.service.functions = {
        func1: {
          handler: 'func1',
          environment: {
            TEST_VAR: 'test_var',
            TEST_VALUE: 'foobar',
          },
          events: [{ http: 'foo' }],
        },
      };
      googlePackage.serverless.service.provider.environment = {
        TEST_VAR: 'test',
        TEST_FOO: 'foo',
      };

      const compiledResources = [
        {
          type: 'cloudfunctions.v1beta2.function',
          name: 'my-service-dev-func1',
          properties: {
<<<<<<< HEAD
            parent: 'projects/myProject/locations/us-central1',
=======
            location: 'us-central1',
>>>>>>> 285523a7
            runtime: 'nodejs8',
            function: 'func1',
            availableMemoryMb: 256,
            environmentVariables: {
              TEST_VAR: 'test_var',
              TEST_VALUE: 'foobar',
              TEST_FOO: 'foo',
            },
            timeout: '60s',
            sourceArchiveUrl: 'gs://sls-my-service-dev-12345678/some-path/artifact.zip',
            httpsTrigger: {
              url: 'foo',
            },
            labels: {},
          },
        },
      ];

      return googlePackage.compileFunctions().then(() => {
        expect(consoleLogStub.calledOnce).toEqual(true);
        expect(
          googlePackage.serverless.service.provider.compiledConfigurationTemplate.resources
        ).toEqual(compiledResources);
        expect(googlePackage.serverless.service.provider.environment).toEqual({
          TEST_VAR: 'test',
          TEST_FOO: 'foo',
        });
      });
    });

    it('should compile "http" events properly', () => {
      googlePackage.serverless.service.functions = {
        func1: {
          handler: 'func1',
          events: [{ http: 'foo' }],
        },
      };

      const compiledResources = [
        {
          type: 'cloudfunctions.v1beta2.function',
          name: 'my-service-dev-func1',
          properties: {
            location: 'us-central1',
            runtime: 'nodejs8',
            function: 'func1',
            availableMemoryMb: 256,
            timeout: '60s',
            sourceArchiveUrl: 'gs://sls-my-service-dev-12345678/some-path/artifact.zip',
            httpsTrigger: {
              url: 'foo',
            },
            labels: {},
          },
        },
      ];

      return googlePackage.compileFunctions().then(() => {
        expect(consoleLogStub.calledOnce).toEqual(true);
        expect(
          googlePackage.serverless.service.provider.compiledConfigurationTemplate.resources
        ).toEqual(compiledResources);
      });
    });

    it('should compile "event" events properly', () => {
      googlePackage.serverless.service.functions = {
        func1: {
          handler: 'func1',
          events: [
            {
              event: {
                eventType: 'foo',
                path: 'some-path',
                resource: 'some-resource',
              },
            },
          ],
        },
        func2: {
          handler: 'func2',
          events: [
            {
              event: {
                eventType: 'foo',
                resource: 'some-resource',
              },
            },
          ],
        },
      };

      const compiledResources = [
        {
          type: 'cloudfunctions.v1beta2.function',
          name: 'my-service-dev-func1',
          properties: {
            location: 'us-central1',
            runtime: 'nodejs8',
            function: 'func1',
            availableMemoryMb: 256,
            timeout: '60s',
            sourceArchiveUrl: 'gs://sls-my-service-dev-12345678/some-path/artifact.zip',
            eventTrigger: {
              eventType: 'foo',
              path: 'some-path',
              resource: 'some-resource',
            },
            labels: {},
          },
        },
        {
          type: 'cloudfunctions.v1beta2.function',
          name: 'my-service-dev-func2',
          properties: {
            location: 'us-central1',
            runtime: 'nodejs8',
            function: 'func2',
            availableMemoryMb: 256,
            timeout: '60s',
            sourceArchiveUrl: 'gs://sls-my-service-dev-12345678/some-path/artifact.zip',
            eventTrigger: {
              eventType: 'foo',
              resource: 'some-resource',
            },
            labels: {},
          },
        },
      ];

      return googlePackage.compileFunctions().then(() => {
        expect(consoleLogStub.called).toEqual(true);
        expect(
          googlePackage.serverless.service.provider.compiledConfigurationTemplate.resources
        ).toEqual(compiledResources);
      });
    });

    it('should set vpc connection base on the function configuration', () => {
      googlePackage.serverless.service.functions = {
        func1: {
          handler: 'func1',
          memorySize: 128,
          runtime: 'nodejs8',
          vpc: 'projects/pg-us-n-app-123456/locations/us-central1/connectors/my-vpc',
          events: [{ http: 'foo' }],
        },
      };

      const compiledResources = [
        {
          type: 'cloudfunctions.v1beta2.function',
          name: 'my-service-dev-func1',
          properties: {
<<<<<<< HEAD
            parent: 'projects/myProject/locations/us-central1',
=======
            location: 'us-central1',
>>>>>>> 285523a7
            runtime: 'nodejs8',
            function: 'func1',
            availableMemoryMb: 128,
            timeout: '60s',
            sourceArchiveUrl: 'gs://sls-my-service-dev-12345678/some-path/artifact.zip',
            httpsTrigger: {
              url: 'foo',
            },
            labels: {},
            vpcConnector: 'projects/pg-us-n-app-123456/locations/us-central1/connectors/my-vpc',
          },
        },
      ];

      return googlePackage.compileFunctions().then(() => {
        expect(consoleLogStub.called).toEqual(true);
        expect(
          googlePackage.serverless.service.provider.compiledConfigurationTemplate.resources
        ).toEqual(compiledResources);
      });
    });

    it('should set max instances on the function configuration', () => {
      googlePackage.serverless.service.functions = {
        func1: {
          handler: 'func1',
          memorySize: 128,
          runtime: 'nodejs8',
          maxInstances: 10,
          vpc: 'projects/pg-us-n-app-123456/locations/us-central1/connectors/my-vpc',
          events: [{ http: 'foo' }],
        },
      };

      const compiledResources = [
        {
          type: 'cloudfunctions.v1beta2.function',
          name: 'my-service-dev-func1',
          properties: {
<<<<<<< HEAD
            parent: 'projects/myProject/locations/us-central1',
=======
            location: 'us-central1',
>>>>>>> 285523a7
            runtime: 'nodejs8',
            function: 'func1',
            availableMemoryMb: 128,
            timeout: '60s',
            maxInstances: 10,
            sourceArchiveUrl: 'gs://sls-my-service-dev-12345678/some-path/artifact.zip',
            httpsTrigger: {
              url: 'foo',
            },
            labels: {},
            vpcConnector: 'projects/pg-us-n-app-123456/locations/us-central1/connectors/my-vpc',
          },
        },
      ];

      return googlePackage.compileFunctions().then(() => {
        expect(consoleLogStub.called).toEqual(true);
        expect(
          googlePackage.serverless.service.provider.compiledConfigurationTemplate.resources
        ).toEqual(compiledResources);
      });
    });

    it('should not require max instances on each function configuration', () => {
      googlePackage.serverless.service.functions = {
        func1: {
          handler: 'func1',
          memorySize: 128,
          runtime: 'nodejs8',
          vpc: 'projects/pg-us-n-app-123456/locations/us-central1/connectors/my-vpc',
          events: [{ http: 'foo' }],
        },
        func2: {
          handler: 'func2',
          memorySize: 128,
          runtime: 'nodejs8',
          maxInstances: 10,
          vpc: 'projects/pg-us-n-app-123456/locations/us-central1/connectors/my-vpc',
          events: [{ http: 'bar' }],
        },
      };

      const compiledResources = [
        {
          type: 'cloudfunctions.v1beta2.function',
          name: 'my-service-dev-func1',
          properties: {
<<<<<<< HEAD
            parent: 'projects/myProject/locations/us-central1',
=======
            location: 'us-central1',
>>>>>>> 285523a7
            runtime: 'nodejs8',
            function: 'func1',
            availableMemoryMb: 128,
            timeout: '60s',
            sourceArchiveUrl: 'gs://sls-my-service-dev-12345678/some-path/artifact.zip',
            httpsTrigger: {
              url: 'foo',
            },
            labels: {},
            vpcConnector: 'projects/pg-us-n-app-123456/locations/us-central1/connectors/my-vpc',
          },
        },
        {
          type: 'cloudfunctions.v1beta2.function',
          name: 'my-service-dev-func2',
          properties: {
<<<<<<< HEAD
            parent: 'projects/myProject/locations/us-central1',
=======
            location: 'us-central1',
>>>>>>> 285523a7
            runtime: 'nodejs8',
            function: 'func2',
            availableMemoryMb: 128,
            timeout: '60s',
            maxInstances: 10,
            sourceArchiveUrl: 'gs://sls-my-service-dev-12345678/some-path/artifact.zip',
            httpsTrigger: {
              url: 'bar',
            },
            labels: {},
            vpcConnector: 'projects/pg-us-n-app-123456/locations/us-central1/connectors/my-vpc',
          },
        },
      ];

      return googlePackage.compileFunctions().then(() => {
        expect(consoleLogStub.called).toEqual(true);
        expect(
          googlePackage.serverless.service.provider.compiledConfigurationTemplate.resources
        ).toEqual(compiledResources);
      });
    });
  });
});<|MERGE_RESOLUTION|>--- conflicted
+++ resolved
@@ -465,11 +465,7 @@
           type: 'cloudfunctions.v1beta2.function',
           name: 'my-service-dev-func1',
           properties: {
-<<<<<<< HEAD
             parent: 'projects/myProject/locations/us-central1',
-=======
-            location: 'us-central1',
->>>>>>> 285523a7
             runtime: 'nodejs8',
             function: 'func1',
             availableMemoryMb: 256,
@@ -624,11 +620,7 @@
           type: 'cloudfunctions.v1beta2.function',
           name: 'my-service-dev-func1',
           properties: {
-<<<<<<< HEAD
             parent: 'projects/myProject/locations/us-central1',
-=======
-            location: 'us-central1',
->>>>>>> 285523a7
             runtime: 'nodejs8',
             function: 'func1',
             availableMemoryMb: 128,
@@ -668,11 +660,7 @@
           type: 'cloudfunctions.v1beta2.function',
           name: 'my-service-dev-func1',
           properties: {
-<<<<<<< HEAD
             parent: 'projects/myProject/locations/us-central1',
-=======
-            location: 'us-central1',
->>>>>>> 285523a7
             runtime: 'nodejs8',
             function: 'func1',
             availableMemoryMb: 128,
@@ -720,11 +708,7 @@
           type: 'cloudfunctions.v1beta2.function',
           name: 'my-service-dev-func1',
           properties: {
-<<<<<<< HEAD
             parent: 'projects/myProject/locations/us-central1',
-=======
-            location: 'us-central1',
->>>>>>> 285523a7
             runtime: 'nodejs8',
             function: 'func1',
             availableMemoryMb: 128,
@@ -741,11 +725,7 @@
           type: 'cloudfunctions.v1beta2.function',
           name: 'my-service-dev-func2',
           properties: {
-<<<<<<< HEAD
             parent: 'projects/myProject/locations/us-central1',
-=======
-            location: 'us-central1',
->>>>>>> 285523a7
             runtime: 'nodejs8',
             function: 'func2',
             availableMemoryMb: 128,
